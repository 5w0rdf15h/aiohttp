--- conflicted
+++ resolved
@@ -548,17 +548,11 @@
     loop = mock.Mock()
     loop.create_future.return_value = ()
 
-<<<<<<< HEAD
     req = Request(message, payload,
-                  transport, reader, writer,
-                  time_service, task,
+                  protocol, time_service, task,
+                  loop=loop,
                   secure_proxy_ssl_header=secure_proxy_ssl_header,
                   client_max_size=client_max_size)
-=======
-    req = Request(message, payload, protocol,
-                  time_service, task, loop=loop,
-                  secure_proxy_ssl_header=secure_proxy_ssl_header)
->>>>>>> 0b622291
 
     match_info = UrlMappingMatchInfo({}, mock.Mock())
     match_info.add_app(app)
